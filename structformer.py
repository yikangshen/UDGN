# coding=utf-8
# Copyright 2020 The Google Research Authors.
#
# Licensed under the Apache License, Version 2.0 (the "License");
# you may not use this file except in compliance with the License.
# You may obtain a copy of the License at
#
#     http://www.apache.org/licenses/LICENSE-2.0
#
# Unless required by applicable law or agreed to in writing, software
# distributed under the License is distributed on an "AS IS" BASIS,
# WITHOUT WARRANTIES OR CONDITIONS OF ANY KIND, either express or implied.
# See the License for the specific language governing permissions and
# limitations under the License.

# Lint as: python3
"""StructFormer and transformer model."""

from math import inf

import torch
import torch.nn as nn
import torch.nn.functional as F
from torch.nn import init
from torch.nn.utils.rnn import pack_padded_sequence, pad_packed_sequence

import layers


def cumprod(x, reverse=False, exclusive=False):
    """cumulative product."""
    if reverse:
        x = x.flip([-1])

    if exclusive:
        x = F.pad(x[:, :, :-1], (1, 0), value=1)

    cx = x.cumprod(-1)

    if reverse:
        cx = cx.flip([-1])
    return cx


def cumsum(x, reverse=False, exclusive=False):
    """cumulative sum."""
    bsz, _, length = x.size()
    device = x.device
    if reverse:
        if exclusive:
            w = torch.ones([bsz, length, length], device=device).tril(-1)
        else:
            w = torch.ones([bsz, length, length], device=device).tril(0)
        cx = torch.bmm(x, w)
    else:
        if exclusive:
            w = torch.ones([bsz, length, length], device=device).triu(1)
        else:
            w = torch.ones([bsz, length, length], device=device).triu(0)
        cx = torch.bmm(x, w)
    return cx


def cummin(x, reverse=False, exclusive=False, max_value=1e9):
    """cumulative min."""
    if reverse:
        if exclusive:
            x = F.pad(x[:, :, 1:], (0, 1), value=max_value)
        x = x.flip([-1]).cummin(-1)[0].flip([-1])
    else:
        if exclusive:
            x = F.pad(x[:, :, :-1], (1, 0), value=max_value)
        x = x.cummin(-1)[0]
    return x


class StructFormer(nn.Module):
    """StructFormer model."""

    def __init__(self,
                 emb_size,
                 head_size,
                 nlayers,
                 ntokens,
                 nhead=8,
                 dropout=0.1,
                 dropatt=0,
                 pos_emb=False,
                 pad=0,
                 n_parser_layers=3,
                 weight_act='softmax',
                 relations='none',
                 detach_parser=False):
        """Initialization.

        Args:
          head_size: dimension of inputs and hidden states
          nlayers: number of layers
          ntokens: number of output categories
          nhead: number of self-attention heads
          dropout: dropout rate
          dropatt: drop attention rate
          pos_emb: bool, indicate whether use a learnable positional embedding
          pad: pad token index
          n_parser_layers: number of parsing layers
          conv_size: convolution kernel size for parser
          relations: relations that are used to compute self attention
          weight_act: relations distribution activation function
        """

        super(StructFormer, self).__init__()

        if relations == 'none':
            nrels = 0
        elif relations == 'type1':
            nrels = 2
        elif relations == 'type2':
            nrels = 2
        elif relations == 'type3':
            nrels = 4
        else:
            raise Exception

        self.drop = nn.Dropout(dropout)

        self.emb = nn.Embedding(ntokens, emb_size)
        self.parser_emb = nn.Embedding(ntokens, emb_size)
        if pos_emb:
            self.pos_emb = nn.Embedding(500, emb_size)

        self.layers = nn.ModuleList([
            layers.TransformerLayer(
                emb_size, nhead, head_size,
                nrels=nrels, dropout=dropout, dropatt=dropatt)
            for _ in range(nlayers)])

        self.norm = nn.LayerNorm(emb_size)

        self.output_layer = nn.Linear(emb_size, ntokens)
        self.output_layer.weight = self.emb.weight
        self.output_als = nn.AdaptiveLogSoftmaxWithLoss(
                in_features=emb_size,
                n_classes=ntokens,
                cutoffs=[100, 1000, 10000],
        )

        self.parser_layers = nn.LSTM(emb_size, emb_size, n_parser_layers,
                                     dropout=dropout, batch_first=True, bidirectional=True)

        self.parser_ff = nn.Linear(emb_size * 2, emb_size * 2)

        self.n_parse_layers = n_parser_layers
        self.weight_act = weight_act
        self.nlayers = nlayers
        self.nhead = nhead
        self.ntokens = ntokens
        self.emb_size = emb_size
        self.pad = pad
        self.relations = relations
        self.detach_parser = detach_parser


        self.criterion = nn.CrossEntropyLoss()

        self.init_weights()

    def init_weights(self):
        """Initialize token embedding and output bias."""
        initrange = 0.1
        self.emb.weight.data.uniform_(-initrange, initrange)
        self.parser_emb.weight.data.uniform_(-initrange, initrange)
        if hasattr(self, 'pos_emb'):
            self.pos_emb.weight.data.uniform_(-initrange, initrange)
        # self.output_layer.bias.data.fill_(0)

        init.xavier_uniform_(self.parser_ff.weight)
        init.zeros_(self.parser_ff.bias)

    def visibility(self, x):
        """Mask pad tokens."""
        visibility = (x != self.pad)
        visibility = visibility[:, None, :].expand(-1, x.size(1), -1)
        return visibility

    def parse(self, x, deps=None):
        """Parse input sentence.

        Args:
          x: input tokens (required).
          pos: position for each token (optional).
        Returns:
          distance: syntactic distance
          height: syntactic height
        """

        if deps is not None:
            bsz, length = x.size()
            p = torch.zeros((bsz, length, length), device=x.device)
            deps = deps.clamp(min=0)
            p.scatter_(2, deps[:, :, None], 1)
            return p, p.log()

        mask = (x != self.pad)
        lengths = mask.sum(1).cpu().int()
        visibility = mask[:, None, :].expand(-1, x.size(1), -1)

        h = self.parser_emb(x)
        h = self.drop(h)
        h = pack_padded_sequence(
            h, lengths, batch_first=True, enforce_sorted=False)
        h, _ = self.parser_layers(h)
        h, _ = pad_packed_sequence(h, batch_first=True)

        h = self.drop(h)
        parent, child = self.parser_ff(h).chunk(2, dim=-1)
<<<<<<< HEAD

        if deps is not None:
            bsz, length = x.size()
            p = torch.zeros((bsz, length, length), device=x.device)
            deps = deps.clamp(min=0)
            p.scatter_(2, deps[:, :, None], 1)
            return p, torch.zeros_like(p), h
=======
>>>>>>> 7ddc2655

        scaling = self.emb_size ** -0.5
        logits = torch.bmm(child, parent.transpose(1, 2)) * scaling
        logits = logits.masked_fill(~visibility, -inf)
        p = torch.softmax(logits, dim=-1)

        return p, logits

    def generate_mask(self, p):
        """Compute head and cibling distribution for each token."""

        bsz, length, _ = p.size()

        eye = torch.eye(length, device=p.device, dtype=torch.bool)
        eye = eye[None, :, :].expand((bsz, -1, -1))
        head = p.masked_fill(eye, 0)
        child = head.transpose(1, 2)

        # For better gradient
        att_mask = head + child - head * child
        
        ones = torch.ones_like(p)

        rels = []
        left = ones.tril(-1)
        right = ones.triu(1)
        if self.relations == 'none':
            rels = None
        elif self.relations == 'type1':
            rels = torch.stack([left, right], dim=-1)
        elif self.relations == 'type2':
            rels = torch.stack([head, child], dim=-1)
            rels = F.normalize(rels, p=1, dim=-1)
        elif self.relations == 'type3':
            rels0 = torch.stack([left, right], dim=-1)
            rels1 = torch.stack([head, child], dim=-1)
            rels1 = F.normalize(rels1, p=1, dim=-1)
            rels = rels0[:, :, :, :, None] * rels1[:, :, :, None, :]
            rels = rels.view(bsz, length, length, -1)

        if self.detach_parser:
            att_mask = att_mask.detach()
            if rels is not None:
                rels = rels.detach()

        return att_mask, head, rels

    def encode(self, x, pos, att_mask, rels):
        """Structformer encoding process."""
        att_mask = att_mask[None, :, :, :, None].repeat(self.nlayers, 1, 1, 1, self.nhead)
        visibility = self.visibility(x)
        h = self.emb(x)
        if hasattr(self, 'pos_emb'):
            assert pos.max() < 500
            h = h + self.pos_emb(pos)
        h = self.drop(h)
        for i in range(self.nlayers):
            h = self.layers[i](
                h, rels, attn_mask=att_mask[i],
                key_padding_mask=visibility)
        return h

    def forward(self, x, y, pos, deps=None):
        """Pass the input through the encoder layer.

        Args:
          x: input tokens (required).
          pos: position for each token (optional).
        Returns:
          output: probability distributions for missing tokens.
          state_dict: parsing results and raw output
        """

        batch_size, length = x.size()

        p, logp = self.parse(x, deps)
        att_mask, head, rels = self.generate_mask(p)

        raw_output = self.encode(x, pos, att_mask, rels)
        raw_output = self.norm(raw_output)
        raw_output = self.drop(raw_output)

        target_mask = y != self.pad
        output = self.output_layer(raw_output[target_mask])
        loss = self.criterion(output, y[target_mask])
        return loss, \
            {'raw_output': raw_output, 'att_mask': att_mask,
             'head': head, 'root': raw_output[:, 0],
             'loghead': logp.view(batch_size * length, -1)}

if __name__ == "__main__":
    sf = StructFormer(
        head_size=80,
        emb_size=80,
        nlayers=7,
        ntokens=2000,
        weight_act='sigmoid'
    )
    data = torch.randint(1, 100, size=(2, 5))
    data[-1, -1] = 0
    print(data)
    pos = torch.arange(data.size(1))[None, :]
    sf(data, pos, targets=data)[0].sum().backward()
    print(sf(data, pos)[0].sum())
<|MERGE_RESOLUTION|>--- conflicted
+++ resolved
@@ -213,16 +213,6 @@
 
         h = self.drop(h)
         parent, child = self.parser_ff(h).chunk(2, dim=-1)
-<<<<<<< HEAD
-
-        if deps is not None:
-            bsz, length = x.size()
-            p = torch.zeros((bsz, length, length), device=x.device)
-            deps = deps.clamp(min=0)
-            p.scatter_(2, deps[:, :, None], 1)
-            return p, torch.zeros_like(p), h
-=======
->>>>>>> 7ddc2655
 
         scaling = self.emb_size ** -0.5
         logits = torch.bmm(child, parent.transpose(1, 2)) * scaling

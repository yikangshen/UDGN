--- conflicted
+++ resolved
@@ -272,11 +272,7 @@
                 key_padding_mask=visibility)
         return h
 
-<<<<<<< HEAD
     def forward(self, x, y, pos, deps=None):
-=======
-    def forward(self, x, pos, deps=None, targets=None):
->>>>>>> b7f10c73
         """Pass the input through the encoder layer.
 
         Args:
@@ -296,18 +292,9 @@
         raw_output = self.norm(raw_output)
         raw_output = self.drop(raw_output)
 
-<<<<<<< HEAD
         target_mask = y != self.pad
         output = self.output_layer(raw_output[target_mask])
         loss = self.criterion(output, y[target_mask])
-=======
-        # output = self.output_layer(raw_output)
-        target_mask = targets != self.pad
-        # flat_output = raw_output.flatten(0, 1)
-        _, loss = self.output_als(raw_output[target_mask],
-                                  targets[target_mask])
->>>>>>> b7f10c73
-
         return loss, \
             {'raw_output': raw_output, 'att_mask': att_mask,
              'head': head, 'root': raw_output[:, 0],

--- conflicted
+++ resolved
@@ -105,17 +105,13 @@
     dda = correct / total
     uda = undir_correct / total
 
-<<<<<<< HEAD
-    return float(dda), float(uda)
-=======
     prec = undirected / total_undirected
     reca = undirected / total
-    uda = 2 / (1 / prec + 1 / reca)
+    f1 = 2 / (1 / prec + 1 / reca)
 
-    print('Prec: %.3f, Reca: %.3f, F1: %.3f' % (prec, reca, uda))
+    print('Prec: %.3f, Reca: %.3f, F1: %.3f' % (prec, reca, f1))
 
-    return float(dda)
->>>>>>> 2fb9178d
+    return float(dda), float(uda)
 
 
 if __name__ == '__main__':
